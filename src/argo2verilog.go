/* Argo to Verilog Compiler 

    (c) 2019, Richard P. Martin and contributers 
    
    This program is free software: you can redistribute it and/or modify
    it under the terms of the GNU General Public License as published by
    the Free Software Foundation, either version 3 of the License, or
    (at your option) any later version.

    This program is distributed WITHOUT ANY WARRANTY; without even the implied warranty of
    MERCHANTABILITY or FITNESS FOR A PARTICULAR PURPOSE.  See the
    GNU General Public License Version 3 for more details.

    You should have received a copy of the GNU General Public License
    along with this program.  If not, see <https://www.gnu.org/licenses/>
*/


/* Convert a program in the Argo programming language to a Verilog executable */

/* Outline of the compiler 
  (1) Create and go-based abstract syntax tree (AST) using Antlr4 
  (2) use the AST to create a statement control flow graph (SCFG) 
  (3) Use the SCFG to create a Basic-Block CFG (BBCFG)
  (4) Optimize the BBCFG using data-flow analysis to increase parallelism 
  (5) Use the BBCFG to output the Verilog sections:
     
  A   Variable section --- creates all the variables 
  B   Channel section --- creates  all the channels. Each channel is a FIFO
  C   Map section --- create all the associative arrays. Each map is a verilog CAM
  D   Variable control --- 1 always block to control writes to each variable
  E   Control flow --- bit-vectors for control flow for each function. Each bit controls 1 basic block.  
*/

package main

import (
	"fmt"
	"os"
	"flag"
	"strings"
	"strconv"
	"regexp"
	"bufio"
	"errors"
	"runtime"
	"sort"
	// "bytes"
	"./parser"
	"github.com/antlr/antlr4/runtime/Go/antlr"
)

// housekeeping debugging functions
// use a simple assert with the line number to crash out with a stack trace 
// an assertion fails.

const NOTSPECIFIED = -1   // not specified, e.g. channel or map size 
const PARAMETER = -2      // variable is a parameter 

func assert(test bool, message string, location string, stackTrace bool) {
	fmt.Printf("Assertion failed at %s : cause: %s \n", location, message)
	if (stackTrace) {
		panic(message)
	}
}
// get the file name and line number of the file 
func _file_line_() string {
    _, fileName, fileLine, ok := runtime.Caller(1)
    var s string
    if ok {
        s = fmt.Sprintf("%s:%d", fileName, fileLine)
    } else {
        s = ""
    }
    return s
}

// This is the representation of the AST we use 
type astNode struct {
	id int                // integer ID 
	ruleType string       // the type of the rule from the Argo.g4 definition
	isTerminal bool       // is a terminal node 
	parentID int          // parent integer ID
	childIDs []int        // list of child interger IDs 
	parent *astNode       // pointer to the parent 
	children []*astNode   // list of pointers to child nodes 
	sourceCode string     // the source code as a string
	sourceLineStart int     // start line in the source code
	sourceColStart  int     // start column in the source code
	sourceLineEnd   int     // ending line in the source code
	sourceColEnd   int     // ending column in the source code
	visited        bool    // flag for if this node is visited 
}

// this is for the list of functions 
type functionNode struct {
	id int               // ID of the function 
	funceName string     // name of the function
	fileName  string     // name of the source file 
	sourceRow  int        // row in the source code
	sourceCol  int        // column in the source code
	parameters  []*variableNode   // list of the variables that are parameters to this function
	retVars    []*variableNode   // list of return variables
	statements []*statementNode  // list of statements calling this function
}
	
// this is the object that holds a variable state 
type variableNode struct {
	id int                // every var gets a unique ID
	astDef     *astNode   // link to the astNode parent node
	astDefNum  int        // ID of the astNode parent definition
	astClass    string    // originating class
	isParameter bool      // is the a parameter to a function
	goLangType  string    // numberic, channel, array or map 
	sourceName string     // name in the source code
	sourceRow  int        // row in the source code
	sourceCol  int        // column in the source code 
	funcName  string      // which function is this variable defined in
	primType string        // primitive type, e.g. int, float, uint.
	numBits     int           // number of bits in this variable
	canName string        // cannonical name for Verilog: package_row_col_func_name
	depth    int          // depth of a channel (number of element in the queue)               
	numDim   int          // number of dimension if an array
	dimensions []int      // the size of the dimensions 
	mapKeyType string     // type of the map key
	mapValType string     // type of the map value
	visited        bool    // flag for if this node is visited 
}


// holds the nodes for the statement control flow graph 
type statementNode struct {
	id             int        // every statement gets an ID
	astDef         *astNode   // link to the astNode parent node
	astDefNum      int        // ID of the astNode parent definition
	astClass       string    // originating class
	sourceName     string     // The source code of the statement 
	sourceRow      int        // row in the source code
	sourceCol      int        // column in the source code
	funcName       string      // which function is this statement is defined in
	predecessors   []*statementNode // list of predicessors
	predIDs        []int       // IDs of the predicessors
	successors     []*statementNode // list of successors
	succIDs        []int       // IDs of the successors
	subStatement   *statementNode // The enclosed block of sub-statements 
	subStatementID int            // ID of the enclosed block
	visited        bool    // flag for if this node is visited
}

// a control block represents a unit of control for execution, that is, a control bit 
// in the FPGA.
// After making a statement CFG, we make a control block CFG of smaller units. 
type controlBlockNode struct {
	id             int        // every control block gets an integer ID
	cntlDef        *statementNode // pointer back to this statement 
}

<<<<<<< HEAD
// this is the struct that holds the global state for this file 
=======

// this struct holds the state for the whole program

>>>>>>> a8be503f
type argoListener struct {
	*parser.BaseArgoListener
	stack []int
	recog antlr.Parser
	ProgramLines []string // the program as a list of strings, one string per line
	astNode2ID map[interface{}]int //  a map of the AST node pointers to small integer ID mapping
	nextAstID int                 // IDs for the AST nodes
	nextFuncID int                // IDs for the function nodes 
	nextVarID int                 // IDs for the Var nodes
	nextStatementID int           // IDs for the statement nodes
	nextBlockID int              // IDs for the basic Blocks 
	varNode2ID map[interface{}]int //  a map of the variable pointers to small integer ID mapping
	root *astNode                 // root of an absract syntax tree 
	astNodeList []*astNode        // list of nodes of an absract syntax tree, root has id = 0 
	varNodeList []*variableNode   // list of all variables in the program
	varNodeNameMap map[string]*variableNode  // map of cannonical names to variable nodes 
}

// get a node ID in the AST tree 
func (l *argoListener) getAstID(c antlr.Tree) int {

	// if the entry is in the table, return the integer ID
	if val, ok := l.astNode2ID[c] ; ok {
		return val 
	}

	// create a new entry and return it 
	l.astNode2ID[c] = l.nextAstID
	l.nextAstID = l.nextAstID + 1
	return 	l.astNode2ID[c]
}

// add a node to the list of all nodes
func (l *argoListener) addASTnode(n *astNode) {
	// need to check for duplicates
	l.astNodeList = append(l.astNodeList,n) 
}

func (l *argoListener) addVarNode(v *variableNode) {
	l.varNodeList = append(l.varNodeList,v) 
}

// Walk up the parents of the AST until we find a matching rule 
// assumes we have to back-up towards the root node
// Returns the first matching node 
func (node *astNode) walkUpToRule(ruleType string) *astNode {
	var foundit bool
	var parent *astNode
	
	foundit = false
	parent = node.parent
	// fmt.Printf("walkUpToRule Called rule: %s\n",ruleType)
	for (parent.id != 0 ) && (foundit == false) { 
		if (parent.ruleType == ruleType) {
			//fmt.Printf("walkUpToRule found match %s\n",ruleType)
			return parent 
		}
		parent = parent.parent 
	}

	fmt.Printf("Rule type %s for parents of node %d:%s not found \n", ruleType, node.id, node.ruleType,)
	return nil
}


// Walk down the AST until we find a matching rule. Use BFS order
// Returns the first matching node 
func (node *astNode) walkDownToRule(ruleType string) *astNode {
	var matched *astNode
	
	//fmt.Printf("walkDownToRule Called rule: %s node: ",ruleType)

	if (node == nil) {
		// fmt.Printf("nil \n")
		return nil
	}

	//fmt.Printf("%d\n", node.id)
	if (node.ruleType == ruleType) {
		//fmt.Printf("walkdowntorule returning %d \n", node.id)
		return node
	}
	
	for _, childNode := range node.children {
		matched = childNode.walkDownToRule(ruleType)
		if (matched != nil) {
			//fmt.Printf("walkdowntorule returning child %d\n", matched.id)
			return matched  // return the first match
		}
	}
	return nil
}

// get all the variables in an AST
// We go linearly through all the nodes looking for declaration types
// if we find one, we crawl the children to get the variable's name and type
// Each variable gets a canonical name which is the function name appended with the variable name  
// we can also crawl backward to get the scope

// Get a vardecl
// walk down to the ID list to get the names 
// walk down to r_type to get the type.
// add to the list of variables

// given and AST node of type r_type find the primitive type of the node
// also returns the number of bits of the type 
func (n *astNode) getPrimitiveType() (string,int) {
	var identifierType, identifierR_type *astNode
	var name,numB,nameB string  // number of bit as a string, name with no number 
	var numBits int   // number of bits for this type 

	// this should not happen
	if (n == nil) {
		fmt.Printf("error in getPrimitive type\n")
		return "",-1
	}

	numBits = 32 // default is 32 bits for variables 

	if (len(n.children) == 0){
		fmt.Printf("error no children in getPrimitive type\n")
		return "", -2
	}

	
	// for primitive types, this child is the type 
	identifierType = n.children[0]

	// if this is a typeLiteral, we must find the
	// the child r_type, then recurse down the tree
	// to find the primitive type 
	if (identifierType.ruleType == "typeLit")  {
		identifierR_type = identifierType.walkDownToRule("r_type")
		name, numBits = identifierR_type.getPrimitiveType()
		return name, numBits 
	}
	
	// if the child is a typename, go one level down
	if (identifierType.ruleType == "typeName")  {
		fmt.Printf("get prim type found typeName\n")		
		identifierType = identifierType.children[0]
	}

	// get the name and number of bits 
	name = identifierType.ruleType

	// pull out the numeric part
	reNum, _ := regexp.Compile("[0-9]+")
	// pull out the non-numeric part of the type name 
	reName, _ := regexp.Compile("[a-z]+")
	
	numB = reNum.FindString(name)
	nameB = reName.FindString(name)
	
	if (numB != "") {
		numBits, _ = strconv.Atoi(numB)
	}

	//fmt.Printf("get prim type returning %s %d\n",nameB,numBits)		
	return nameB,numBits
}

// return the dimension sizes of the array
// assumes we are at the arrayType Node in the AST graph
func (node *astNode) getArrayDimensions() ([] int) {
	var arrayLenNode, basicLitNode *astNode
	var dimensions []int
	var dimSize int
	
	dimensions = make([] int, 0)
	
	for _, child := range node.children {
		arrayLenNode = child.walkDownToRule("arrayLength")
		if arrayLenNode != nil {
			basicLitNode = arrayLenNode.walkDownToRule("basicLit")
			if (basicLitNode != nil) {
				fmt.Printf("found basicLit ID %d \n",basicLitNode.id)
				dimSize, _  = strconv.Atoi(basicLitNode.children[0].ruleType)
				dimensions = append(dimensions,dimSize)
			} else {
				fmt.Printf("error: getting array dimensions AST node %d \n",node.id)
			}
		}
	}
	if (dimensions == nil) {
		fmt.Printf("error: no array dimensions found AST node %d \n",node.id)
	}
	return dimensions 
}

// get the map key and value types 
func (n *astNode) getMapKeyValus() (string,int,string,int) {
	
	return "",-1,"",-1
}


// get the number of elements in the channel
// or -1 if no size is found 
func (node *astNode) getChannelDepth() (int) {
	var queueSize int
	var basicLitNode *astNode

	queueSize = NOTSPECIFIED
	basicLitNode = node.walkDownToRule("basicLit")
	if (basicLitNode != nil) {
		queueSize, _  = strconv.Atoi(basicLitNode.children[0].ruleType)
	} else {
		fmt.Printf("error: getting channel size AST node %d \n",node.id)
	}
	
	return queueSize
}

func (l *argoListener) getAllVariables() int {
	var funcDecl *astNode
	var identifierList,identifierR_type *astNode
	var funcName *astNode  // AST node of the function and function name 
	// the three type of declarations are: varDecl (var keyword), parameterDecls (in a function signature), and shortVarDecls (:=)

	var varNameList []string
	var varNode     *variableNode 
	var varTypeStr string  // the type pf the var 
	var arrayTypeNode,channelTypeNode,mapTypeNode *astNode // if the variables are this class
	var numBits int        // number of bits in the type
	var depth int          // channel depth (size of the buffer) 
	var dimensions [] int  // slice which holds array dimensions 

	
	funcDecl = nil
	funcName = nil
	identifierList = nil
	varTypeStr = ""
	numBits = NOTSPECIFIED
	dimensions = nil
	depth = 1
	
	varNameList = make([] string, 1)     // list of names of the variables 
	arrayTypeNode = nil
	channelTypeNode = nil

	fmt.Printf("getAllVariables called\n")
	
	// for every AST node, see if it is a declaration
	// if so, name the variable the _function_name_name
	// for multiple instances of go functions, add the instance number 
	for _, node := range l.astNodeList {
		// find the enclosing function name
		if (node.ruleType == "varDecl") || (node.ruleType == "parameterDecl") || (node.ruleType == "shortVarDecl") {


			funcDecl = node.walkUpToRule("functionDecl")
			if (len(funcDecl.children) < 2) {  // need assertions here 
				fmt.Printf("Major Error")
			}
			funcName = funcDecl.children[1]
			// now get the name and type of the actual declaration.
			// getting both the name and type depends on the kind of declaration it is 
			if ( (node.ruleType == "varDecl") || (node.ruleType== "parameterDecl") || (node.ruleType == "shortVarDecl"))  {

				// we dont know what the types are yet for this declaraion
				varNameList = nil
				arrayTypeNode = nil
				channelTypeNode = nil
				
				// find the list of identifiers as strings for these rules
				identifierList = node.walkDownToRule("identifierList")
				// get the type for this Decl rule 
				identifierR_type = node.walkDownToRule("r_type")

				varTypeStr,numBits = identifierR_type.getPrimitiveType()

				arrayTypeNode = node.walkDownToRule("arrayType")
				
				// check if these are arrays or channels 
				if ( arrayTypeNode != nil) {
					dimensions = arrayTypeNode.getArrayDimensions()
				} else {
					channelTypeNode = node.walkDownToRule("channelType")


					if ( channelTypeNode!= nil) {
						// channels in parameters do not have a depth
						// set to -2 as a flag for a channel in a
						// parameter 
						depth = -2
						if ((node.ruleType == "varDecl") || (node.ruleType == "shortVarDecl")) {
							// any literal as a child is used as the depth. This might not always work. 
							depth = node.getChannelDepth()
							// default to 1 if no depth is found 
							if (depth == NOTSPECIFIED) {
								depth = 1
							}
						}else {
							depth = PARAMETER
						}
					} else {
						mapTypeNode = node.walkDownToRule("mapType")
						if ( mapTypeNode!= nil) {
							// a map 
						}
					}
				}
				
				// create list of variable for all the children of this Decl rule 
				for _, child := range identifierList.children {
					if (child.ruleType != ","){
						varNameList = append(varNameList,child.ruleType)

					}

				}

				for _, varName := range varNameList {
					// fmt.Printf("found variable in func %s name: %s type: %s:%d",funcName.sourceCode,varName,varTypeStr,numBits)
					varNode = new(variableNode)
					varNode.id = l.nextVarID ; l.nextVarID++
					varNode.astDef = node
					varNode.astDefNum = node.id
					varNode.astClass = node.ruleType
					varNode.funcName = funcName.sourceCode
					varNode.sourceName  = varName
					varNode.sourceRow = node.sourceLineStart
					varNode.sourceCol = node.sourceColStart
					varNode.primType = varTypeStr
					varNode.numBits = numBits
					varNode.visited = false
					
					varNode.goLangType = "numeric"  // default 
					if (arrayTypeNode != nil) {
						varNode.dimensions = dimensions
						varNode.numDim = len(dimensions) 
						varNode.goLangType = "array"
						
					} 
					if (channelTypeNode != nil) {
						varNode.goLangType = "channel"
						varNode.depth = depth 
					}
					if (mapTypeNode != nil) {
						varNode.goLangType = "map"

					}

					// add this to a list of the variable nodes
					// for this program 
					l.addVarNode(varNode)
					
				}
				
				// Given the function name, type and variable names in the list
				// create a new variable node 
				
			} else if (node.ruleType == "shorVarDecl") {
				// short variable declaration 
			} else {
				fmt.Printf("Major Error\n ")
			}
		}

	}
	if (funcName == nil) {
		return 0
	}
	if (identifierList == nil) {
		return 0 
	}
	return 1
	
}

func (l *argoListener) getStatementGraph() int {
	var funcDecl *astNode  // function declaration for the current statement 
	var funcName *astNode  // name of the function for the current statement
	var subNode *astNode  // current statement node
	var funcStr  string   //  string name of the function
	var stateNode *statementNode  // current statement node

	// mark all nodes as not visited 
	for _, node := range l.astNodeList {
		node.visited = false
	}


	// now make a pass over the graph 
	for _, astnode := range l.astNodeList {

		// if we find a statement list, start building the statement graph 
		if (astnode.ruleType == "statementList") {
			funcDecl = astnode.walkUpToRule("functionDecl")
			if (len(funcDecl.children) < 2) {  // need assertions here 
				fmt.Printf("Major Error")
			}
			funcName = funcDecl.children[1]
			funcStr = funcName.sourceCode
			if (funcName.ruleType == "bar") { // tmp statement 
				fmt.Printf("remove me")
			}
			// top level traversal of the statement list

			for i, listnode := range astnode.children {

				// go one level down to skip the variable declaration statements
				if (len(listnode.children) > 0) { 
					subNode = listnode.children[0]

					// skip decls 
					if (subNode.ruleType != "declaration" )&& (subNode.ruleType != ";") {
					
						if (i>0 ) {
							fmt.Printf("Got rule %s in func %s ID %d at (%d,%d) \n",subNode.ruleType,funcStr,subNode.id,subNode.sourceLineStart,subNode.sourceColStart)
						}
						if (listnode.visited == false ){
							stateNode = new(statementNode)
							stateNode.id = l.nextStatementID; l.nextStatementID++
							stateNode.astDef = listnode
							listnode.visited = true
						}
					}
							
				}
				
			}
		}
	
	
	}	
	return 1
}
// print all the AST nodes. Can be in rawWithText mode, which includes the source code with each node, or
// in dotShort mode, which is a graphViz format suitable for making graphs with the dot program 
func (l *argoListener) printASTnodes(outputStyle string) {

	var nodeStr string // name of the AST node 
	
	if (outputStyle == "rawWithText") { 
		for _, node := range l.astNodeList {
			fmt.Printf("AST Nodes: %d: %s ::%s:: @(%d,%d),(%d,%d) parent: %d children: ", node.id, node.ruleType, node.sourceCode, node.sourceLineStart, node.sourceColStart, node.sourceLineEnd, node.sourceColEnd, node.parentID )
 			for _, childID := range node.childIDs {
				fmt.Printf("%d ",childID)
			}
			fmt.Printf("\n")
		}
	}

	// output the AST graph in Dot-Format
	// first build an ID to name map, then print the map in dot format

	if (outputStyle == "dotShort") {
		nodeID2Name := make(map[int] string)

		// build a map of IDs to names 
		for _, node := range l.astNodeList {
			nodeStr = strconv.Itoa(node.id) + ":" + node.ruleType
			if len(node.sourceCode) <= 5 {
				nodeStr = nodeStr+":"+node.sourceCode
			}
			// remove quotes
			nodeStr = strings.Replace(nodeStr,"\"","",-1)
			// qoute everthing else 
			nodeID2Name[node.id] = "\"" + nodeStr + "\""  
		}
		// now print the graph 
		fmt.Printf("Digraph G { \n") 
		for _, node := range l.astNodeList {
			if len(node.childIDs) > 0 { 
				nodeStr = nodeID2Name[node.id]
				for _, childID := range node.childIDs {
					fmt.Printf("\t %s -> %s ; \n", nodeStr,nodeID2Name[childID] )
					
				}
			}
		}
		fmt.Printf("}\n") 
	}
}

func (l *argoListener) printVarNodes() {

	for _, node := range l.varNodeList {
		fmt.Printf("Variable:%d name:%s func:%s pos:(%d,%d) class:%s prim:%s size:%d ",
			node.id,node.sourceName,node.funcName,node.sourceRow,node.sourceCol,
			node.goLangType,node.primType, node.numBits)
		switch (node.goLangType) {
		case "array":
			fmt.Printf("dimensions: ")
			for i,size := range node.dimensions {
				fmt.Printf(" %d:%d ",i+1,size)
			}
		case "map":
		case "channel":
			fmt.Printf("depth %d ",node.depth)
		case "numeric":
		}
		fmt.Printf("\n")
	}
}
	
// recursive function to visit nodes in the Antlr4 graph 
func VisitNode(l *argoListener,c antlr.Tree, parent *astNode,level int) astNode {
	var progText string
	var err error
	var id int 
	var isTerminalNode bool
	var startline, startcol,stopline, stopcol int 

	startline =0; startcol =0; stopline=0; stopcol =0;
	
	mylevel := level + 1
	id = l.getAstID(c)
	progText = ""
	isTerminalNode = false
	_ ,ok1 := c.(antlr.TerminalNode)
	if ok1 {
		progText = antlr.TreesGetNodeText(c,nil,l.recog)
		isTerminalNode = true 
	}
	
	t3,ok2 := c.(antlr.ParserRuleContext) 
	if ok2 {
		start := t3.GetStart()
		stop := t3.GetStop()
		startline = start.GetLine()
		startcol = start.GetColumn()
		stopline = stop.GetLine()
		stopcol = stop.GetColumn()
		progText,err = rowscols2String(l.ProgramLines,startline,startcol,stopline,stopcol)
		if (err != nil) {
			//fmt.Printf("RowCols error on program text %s %d:%d to %d:%d ",err,startline,startcol,stopline,stopcol)
			progText = "ERR"
		}
	}
	
	ruleName := antlr.TreesGetNodeText(c,nil,l.recog)

	thisNode := astNode{id : id , ruleType : ruleName, parentID: parent.id, parent: parent, sourceCode: progText , isTerminal : isTerminalNode, sourceLineStart: startline, sourceColStart : startcol, sourceLineEnd : stopline, sourceColEnd : stopcol }
	thisNode.visited = false
	
	for i := 0; i < c.GetChildCount(); i++ {
		child := c.GetChild(i)
		childASTnode := VisitNode(l,child,&thisNode,mylevel)
		thisNode.children = append(thisNode.children,&childASTnode) 
		thisNode.childIDs = append(thisNode.childIDs,childASTnode.id)
	}
	
	l.addASTnode(&thisNode)
	return thisNode
}


// EnterStart creates the AST by crawling the whole tree
// it leaves a list of AST nodes in the listener struct sorted by ID
func (l *argoListener) EnterSourceFile(c *parser.SourceFileContext) {
	var level int
	var id int
	
	level = 0
	id = l.getAstID(c)

	// get the root AST node
	root := astNode{ id : id, parentID : 0, parent : nil , ruleType: "SourceFile", sourceCode : "WholeProgramText" } 


	
	for i := 0; i < c.GetChildCount(); i++ {
		child := c.GetChild(i)
		// fmt.Printf(" child %d: %p \n",i,child)
		childNode := VisitNode(l,child,&root,level)
		root.children = append(root.children, &childNode)
		root.childIDs = append(root.childIDs, childNode.id)		
		
	}
	// add the root back in
	l.root = &root
	l.addASTnode(&root)

	// sort all the nodes by nodeID in the list of nodes 
	sort.Slice(l.astNodeList, func(i, j int) bool {
		return l.astNodeList[i].id < l.astNodeList[j].id
	})

	
}

// rowscols2String takes a program as a list of lines, a start row,col and
// end row,col pair an returns the interving text as a single string 
func rowscols2String (lineArray []string, startline,startcol,endline,endcol int) (string, error) {
	var row, begincol,lastcol int
	var currLine, retString string

	// fmt.Printf("rowscols got: %d %d %d %d \n",startline,startcol,endline,endcol)
	// Sanity check, must have at least 1 line
	if len(lineArray) < 1 {
		return retString, errors.New("line array too short")
	}
	retString = ""

	// Sanity check, lines are numbered from 1 to N 	
	if (startline < 1) {
		return retString, errors.New("startline <1 ")
	}

	// for each row, grab the text
	// Note that rows in the Go array start a zero
	// but in the compiler text numbers start at 1
	// columns start a zero
	for row = startline-1; row <= endline-1; row ++ {

		if row >= len(lineArray) {
			return retString, errors.New("bad row too long")						
		}
		
		currLine = lineArray[row]
		begincol = 0
		lastcol = len(currLine)
		// might have to truncate the first column 
		if (row == (startline-1)) {
			begincol = startcol
		}
		// might have to truncate the last column
		// add 1 to make Go's exclusive end work 
		if (row == (endline-1)) {
			lastcol = endcol+1
		}

		// santity check 
		if (begincol < 0) || (lastcol > len(currLine)) {
			return retString, errors.New("bad column")
		}

		
		// append the line segment to the current string
		//fmt.Printf("row: %d column start end %d %d \n", row, begincol, lastcol)

		// substrings are begining inclusive but end exclusive, so add 1
		// to the last column

		// 2nd santity check
		// sometime we have an AST node with no program text
		if (begincol > lastcol ) {
			return retString, errors.New("begining is greater than end! ")
		}
		
		retString =  retString + currLine[begincol:lastcol]
	}

	// this should not happen, but if does its an error 
	if (retString == "") {
		return retString, errors.New("no program string found\n")

	}
	
	return retString,nil
}

// getFileLines takes a file name and returns an array of strings.
// Each string is one line of text from the file.
// This allows converting from row, column format to a single string
// of the source code. 
func getFileLines(fname string) ([]string, error) {
	var retLines [] string
	var line string
	
	file, err := os.Open(fname)
	if err != nil {
		fmt.Printf("getFileLines Error opening file %s\n",fname)
		return nil,err 
	}

	// remember to close the file 
	defer file.Close()

	scanner := bufio.NewScanner(file)
	for scanner.Scan() {
		line = scanner.Text()
		retLines = append(retLines,line)
		// fmt.Printf("Got Line:%s\n",line)
	}

	if err := scanner.Err(); err != nil {
		fmt.Printf("getFileLines non-fatal Error");
		return nil,err
	}
	
	return retLines,nil
}

func (l *argoListener) EnterPackageClause(c *parser.PackageClauseContext) {
	//fmt.Printf("entering Package\n")
}

func (l *argoListener) EnterImportClause(c *parser.ImportClauseContext) {
	//fmt.Printf("entering import\n")
}
	

// parseArgo takes a string expression and returns the root node of the resulting AST
func parseArgo(fname *string) *argoListener {

	var err error
	var listener argoListener

	input, err := antlr.NewFileStream(*fname)
	
	lexer := parser.NewArgoLexer(input)
	stream := antlr.NewCommonTokenStream(lexer,0)
	
	p := parser.NewArgoParser(stream)

	listener.recog = p
	progLines, err2 := getFileLines(*fname)
	if (err2 != nil) {
		fmt.Printf("Whoaa! didn't program lines")
		
	}
	listener.ProgramLines = progLines

	listener.nextAstID = 0
	listener.astNode2ID = make(map[interface{}]int)

	listener.nextVarID = 0
	listener.varNode2ID = make(map[interface{}]int)

	listener.nextStatementID = 0
	listener.nextBlockID = 0
	
	if (err != nil) {
		fmt.Printf("Getting program lines failed\n")
		os.Exit(-1)
	}

	// Finally parse the expression (by walking the tree)
	antlr.ParseTreeWalkerDefault.Walk(&listener, p.SourceFile())
	

	return &listener 
}

func main() {
	var parsedProgram *argoListener 
	var inputFileName_p *string
	var printASTasGraphViz_p,printVarNames_p *bool

	printASTasGraphViz_p = flag.Bool("gv",false,"print AST in GraphViz format")
	printVarNames_p = flag.Bool("vars",false,"print all variables")
	inputFileName_p = flag.String("i","input.go","input file name")

	flag.Parse()
	parsedProgram = parseArgo(inputFileName_p)
	parsedProgram.getAllVariables()
	parsedProgram.getStatementGraph()
	
	if (*printASTasGraphViz_p) {
		parsedProgram.printASTnodes("rawWithText")
		//parsedProgram.printASTnodes("dotShort")
	}

	if (*printVarNames_p) {
		parsedProgram.printVarNodes()
		
	}
}<|MERGE_RESOLUTION|>--- conflicted
+++ resolved
@@ -155,13 +155,11 @@
 	cntlDef        *statementNode // pointer back to this statement 
 }
 
-<<<<<<< HEAD
-// this is the struct that holds the global state for this file 
-=======
+
 
 // this struct holds the state for the whole program
 
->>>>>>> a8be503f
+
 type argoListener struct {
 	*parser.BaseArgoListener
 	stack []int
