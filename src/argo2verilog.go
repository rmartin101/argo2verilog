--- conflicted
+++ resolved
@@ -105,11 +105,7 @@
 	numBits int           // number of bits in this variable 
 	canName string        // cannonical name for Verilog: package_row_col_func_name
 	numDim   int          // number of dimension if an array
-<<<<<<< HEAD
-	dimensions []int      // array that holds a list of the dimensions sizes
-=======
 	dimensions []int      // the size of the dimensions 
->>>>>>> 0c20c3b1
 	mapKeyType string     // type of the map key
 	mapValType string     // type of the map value 
 }
@@ -286,24 +282,6 @@
 	dimensions = make([] int, 0)
 	
 	for _, child := range node.children {
-<<<<<<< HEAD
-		arrayLenNode = node.walkDownToRule("arrayLength")
-		if (arrayLenNode != nil) {
-			basicLitNode = arrayLenNode.walkDownToRule("basicLit")
-			if (basicLitNode != nil ) {
-				dimensions = append(dimensions,dimSize)
-			} else {
-				fmt.Printf("error finding array size\n")
-			}
-			
-		}
-	}
-	return dimensions 
-}
-
-// 
-func (n *astNode) getMapKeyVal() (string,int,string,int) {
-=======
 		arrayLenNode = child.walkDownToRule("arrayLength")
 		if arrayLenNode != nil {
 			basicLitNode = arrayLenNode.walkDownToRule("basicLit")
@@ -324,7 +302,6 @@
 
 // get the map key and value types 
 func (n *astNode) getMapKeyValus() (string,int,string,int) {
->>>>>>> 0c20c3b1
 	
 	return "",-1,"",-1
 }
